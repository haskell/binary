--- conflicted
+++ resolved
@@ -6,14 +6,9 @@
 
 The ``binary`` package provides Data.Binary, containing the Binary class,
 and associated methods, for serialising values to and from lazy
-<<<<<<< HEAD
-ByteStrings.
-A key feature of ``binary`` is that the interface is both pure, and efficient.
-=======
 ByteStrings. 
 A key feature of ``binary`` is that the interface is both pure, and 
 moderately efficient.
->>>>>>> e6f79efe
 The ``binary`` package is portable to GHC and Hugs.
 
 ## Installing binary from Hackage ##
