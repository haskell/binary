--- conflicted
+++ resolved
@@ -1,8 +1,4 @@
-<<<<<<< HEAD
 {-# LANGUAGE CPP, RankNTypes, MagicHash, BangPatterns #-}
-=======
-{-# LANGUAGE CPP, MagicHash, UnboxedTuples #-}
--- MagicHash, UnboxedTuples for unboxed shifts
 #if __GLASGOW_HASKELL__ >= 701
 {-# LANGUAGE Trustworthy #-}
 #endif
@@ -18,14 +14,10 @@
 -- Portability : portable to Hugs and GHC.
 --
 -- The Get monad. A monad for efficiently building structures from
--- encoded lazy ByteStrings
+-- encoded lazy ByteStrings.
 --
 -----------------------------------------------------------------------------
->>>>>>> 527be910
-
--- CPP C style pre-precessing, the #if defined lines
--- RankNTypes forall r. statement
--- MagicHash the (# unboxing #), also needs GHC.primitives
+
 
 module Data.Binary.Get (
 
@@ -52,7 +44,7 @@
 
     -- * Parsing particular types
     , getWord8
-    
+
     -- ** ByteStrings
     , getByteString
     , getLazyByteString
@@ -93,7 +85,6 @@
 -- needed for (# unboxing #) with magic hash
 import GHC.Base
 import GHC.Word
--- import GHC.Int
 #endif
 
 -- | The result of parsing.
@@ -236,7 +227,6 @@
 getRemainingLazyByteString :: Get L.ByteString
 getRemainingLazyByteString = L.fromChunks <$> go
   where
-<<<<<<< HEAD
   go = do
     str <- get
     put B.empty
@@ -244,45 +234,6 @@
     if done
       then return [str]
       else fmap (str:) go
-=======
-    first :: STRef s L.ByteString -> Int64 -> L.ByteString -> ST s L.ByteString
-    first r 0 xs@(L.Chunk _ _) = writeSTRef r xs    >> return L.Empty
-    first r _ L.Empty          = writeSTRef r L.Empty >> return L.Empty
-
-    first r n (L.Chunk x xs)
-      | n < l     = do writeSTRef r (L.Chunk (B.drop (fromIntegral n) x) xs)
-                       return $ L.Chunk (B.take (fromIntegral n) x) L.Empty
-      | otherwise = do writeSTRef r (L.drop (n - l) xs)
-                       liftM (L.Chunk x) $ unsafeInterleaveST (first r (n - l) xs)
-      where 
-        l = fromIntegral (B.length x)
-#else
-splitAtST i (B.LPS ps)  = runST (
-     do r  <- newSTRef undefined
-        xs <- first r i ps
-        ys <- unsafeInterleaveST (readSTRef r)
-        return (B.LPS xs, B.LPS ys))
-
-  where first r 0 xs     = writeSTRef r xs >> return []
-        first r _ []     = writeSTRef r [] >> return []
-        first r n (x:xs)
-          | n < l     = do writeSTRef r (B.drop (fromIntegral n) x : xs)
-                           return [B.take (fromIntegral n) x]
-          | otherwise = do writeSTRef r (L.toChunks (L.drop (n - l) (B.LPS xs)))
-                           fmap (x:) $ unsafeInterleaveST (first r (n - l) xs)
-
-         where l = fromIntegral (B.length x)
-#endif
-{- INLINE splitAtST -}
-
--- Pull n bytes from the input, and apply a parser to those bytes,
--- yielding a value. If less than @n@ bytes are available, fail with an
--- error. This wraps @getBytes@.
-readN :: Int -> (B.ByteString -> a) -> Get a
-readN n f = fmap f $ getBytes n
-{- INLINE readN -}
--- ^ important
->>>>>>> 527be910
 
 ------------------------------------------------------------------------
 -- Primtives
